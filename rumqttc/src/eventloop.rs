--- conflicted
+++ resolved
@@ -31,23 +31,13 @@
     MqttState(#[from] StateError),
     #[error("Timeout")]
     Timeout(#[from] Elapsed),
-<<<<<<< HEAD
-    #[error("Packet parsing error: {0}")]
-    Mqtt4Bytes(mqttbytes::Error),
-    #[cfg(feature = "use-rustls")]
-    #[error("Tls Error: {0}")]
-    Tls(#[from] tls::Error),
-    #[error("I/O: {0}")]
-    Io(#[from] io::Error),
+    #[cfg(feature = "websocket")]
+    #[error("Websocket: {0}")]
+    Websocket(#[from] async_tungstenite::tungstenite::error::Error),
     #[cfg(feature = "websocket")]
     #[error("Websocket Connect: {0}")]
     WsConnect(#[from] http::Error),
-    #[error("Stream done")]
-    StreamDone,
-=======
-    #[cfg(feature = "websocket")]
-    #[error("Websocket: {0}")]
-    Websocket(#[from] async_tungstenite::tungstenite::error::Error),
+    #[cfg(feature = "use-rustls")]
     #[error("TLS: {0}")]
     Tls(#[from] tls::Error),
     #[error("I/O: {0}")]
@@ -56,7 +46,6 @@
     ConnectionRefused(ConnectReturnCode),
     #[error("Expected ConnAck packet, received: {0:?}")]
     NotConnAck(Packet),
->>>>>>> 1fd66626
     #[error("Requests done")]
     RequestsDone,
     #[error("Cancel request by the user")]
