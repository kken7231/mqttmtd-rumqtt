use crate::{Event, Incoming, Outgoing, Request};

use crate::mqttbytes::v4::*;
use crate::mqttbytes::{self, *};
use bytes::BytesMut;
use std::collections::VecDeque;
use std::{io, time::Instant};

/// Errors during state handling
#[derive(Debug, thiserror::Error)]
pub enum StateError {
    /// Io Error while state is passed to network
    #[error("Io error: {0:?}")]
    Io(#[from] io::Error),
    /// Broker's error reply to client's connect packet
    #[error("Connect return code: `{0:?}`")]
    Connect(ConnectReturnCode),
    /// Invalid state for a given operation
    #[error("Invalid state for a given operation")]
    InvalidState,
    /// Received a packet (ack) which isn't asked for
    #[error("Received unsolicited ack pkid: {0}")]
    Unsolicited(u16),
    /// Last pingreq isn't acked
    #[error("Last pingreq isn't acked")]
    AwaitPingResp,
    /// Received a wrong packet while waiting for another packet
    #[error("Received a wrong packet while waiting for another packet")]
    WrongPacket,
    #[error("Timeout while waiting to resolve collision")]
    CollisionTimeout,
    #[error("A Subscribe packet must contain atleast one filter")]
    EmptySubscription,
    #[error("Mqtt serialization/deserialization error: {0}")]
    Deserialization(#[from] mqttbytes::Error),
}

/// State of the mqtt connection.
// Design: Methods will just modify the state of the object without doing any network operations
// Design: All inflight queues are maintained in a pre initialized vec with index as packet id.
// This is done for 2 reasons
// Bad acks or out of order acks aren't O(n) causing cpu spikes
// Any missing acks from the broker are detected during the next recycled use of packet ids
#[derive(Debug, Clone)]
pub struct MqttState {
    /// Status of last ping
    pub await_pingresp: bool,
    /// Collision ping count. Collisions stop user requests
    /// which inturn trigger pings. Multiple pings without
    /// resolving collisions will result in error
    pub collision_ping_count: usize,
    /// Last incoming packet time
    last_incoming: Instant,
    /// Last outgoing packet time
    last_outgoing: Instant,
    /// Packet id of the last outgoing packet
    pub(crate) last_pkid: u16,
    /// Number of outgoing inflight publishes
    pub(crate) inflight: u16,
    /// Maximum number of allowed inflight
    pub(crate) max_inflight: u16,
    /// Outgoing QoS 1, 2 publishes which aren't acked yet
    pub(crate) outgoing_pub: Vec<Option<Publish>>,
    /// Packet ids of released QoS 2 publishes
    pub(crate) outgoing_rel: Vec<Option<u16>>,
    /// Packet ids on incoming QoS 2 publishes
    pub(crate) incoming_pub: Vec<Option<u16>>,
    /// Last collision due to broker not acking in order
    pub collision: Option<Publish>,
    /// Buffered incoming packets
    pub events: VecDeque<Event>,
    /// Write buffer
    pub write: BytesMut,
    /// Indicates if acknowledgements should be send immediately
    pub manual_acks: bool,
}

impl MqttState {
    /// Creates new mqtt state. Same state should be used during a
    /// connection for persistent sessions while new state should
    /// instantiated for clean sessions
    pub fn new(max_inflight: u16, manual_acks: bool) -> Self {
        MqttState {
            await_pingresp: false,
            collision_ping_count: 0,
            last_incoming: Instant::now(),
            last_outgoing: Instant::now(),
            last_pkid: 0,
            inflight: 0,
            max_inflight,
            // index 0 is wasted as 0 is not a valid packet id
            outgoing_pub: vec![None; max_inflight as usize + 1],
            outgoing_rel: vec![None; max_inflight as usize + 1],
            incoming_pub: vec![None; std::u16::MAX as usize + 1],
            collision: None,
            // TODO: Optimize these sizes later
            events: VecDeque::with_capacity(100),
            write: BytesMut::with_capacity(10 * 1024),
            manual_acks,
        }
    }

    /// Returns inflight outgoing packets and clears internal queues
    pub fn clean(&mut self) -> Vec<Request> {
        let mut pending = Vec::with_capacity(100);
        // remove and collect pending publishes
        for publish in self.outgoing_pub.iter_mut() {
            if let Some(publish) = publish.take() {
                let request = Request::Publish(publish);
                pending.push(request);
            }
        }

        // remove and collect pending releases
        for rel in self.outgoing_rel.iter_mut() {
            if let Some(pkid) = rel.take() {
                let request = Request::PubRel(PubRel::new(pkid));
                pending.push(request);
            }
        }

        // remove packed ids of incoming qos2 publishes
        for id in self.incoming_pub.iter_mut() {
            id.take();
        }

        self.await_pingresp = false;
        self.collision_ping_count = 0;
        self.inflight = 0;
        pending
    }

    pub fn inflight(&self) -> u16 {
        self.inflight
    }

    /// Consolidates handling of all outgoing mqtt packet logic. Returns a packet which should
    /// be put on to the network by the eventloop
    pub fn handle_outgoing_packet(&mut self, request: Request) -> Result<(), StateError> {
        match request {
            Request::Publish(publish) => self.outgoing_publish(publish)?,
            Request::PubRel(pubrel) => self.outgoing_pubrel(pubrel)?,
            Request::Subscribe(subscribe) => self.outgoing_subscribe(subscribe)?,
            Request::Unsubscribe(unsubscribe) => self.outgoing_unsubscribe(unsubscribe)?,
            Request::PingReq => self.outgoing_ping()?,
            Request::Disconnect => self.outgoing_disconnect()?,
            Request::PubAck(puback) => self.outgoing_puback(puback)?,
            Request::PubRec(pubrec) => self.outgoing_pubrec(pubrec)?,
            _ => unimplemented!(),
        };

        self.last_outgoing = Instant::now();
        Ok(())
    }

    /// Consolidates handling of all incoming mqtt packets. Returns a `Notification` which for the
    /// user to consume and `Packet` which for the eventloop to put on the network
    /// E.g For incoming QoS1 publish packet, this method returns (Publish, Puback). Publish packet will
    /// be forwarded to user and Pubck packet will be written to network
    pub fn handle_incoming_packet(&mut self, packet: Incoming) -> Result<(), StateError> {
        let out = match &packet {
            Incoming::PingResp => self.handle_incoming_pingresp(),
            Incoming::Publish(publish) => self.handle_incoming_publish(publish),
            Incoming::SubAck(_suback) => self.handle_incoming_suback(),
            Incoming::UnsubAck(_unsuback) => self.handle_incoming_unsuback(),
            Incoming::PubAck(puback) => self.handle_incoming_puback(puback),
            Incoming::PubRec(pubrec) => self.handle_incoming_pubrec(pubrec),
            Incoming::PubRel(pubrel) => self.handle_incoming_pubrel(pubrel),
            Incoming::PubComp(pubcomp) => self.handle_incoming_pubcomp(pubcomp),
            _ => {
                error!("Invalid incoming packet = {:?}", packet);
                return Err(StateError::WrongPacket);
            }
        };

        out?;
        self.events.push_back(Event::Incoming(packet));
        self.last_incoming = Instant::now();
        Ok(())
    }

    fn handle_incoming_suback(&mut self) -> Result<(), StateError> {
        Ok(())
    }

    fn handle_incoming_unsuback(&mut self) -> Result<(), StateError> {
        Ok(())
    }

    /// Results in a publish notification in all the QoS cases. Replys with an ack
    /// in case of QoS1 and Replys rec in case of QoS while also storing the message
    fn handle_incoming_publish(&mut self, publish: &Publish) -> Result<(), StateError> {
<<<<<<< HEAD
        match publish.qos {
            QoS::AtLeastOnce if !self.manual_acks => {
                let puback = PubAck::new(publish.pkid);
                self.outgoing_puback(puback)?
=======
        let qos = publish.qos;

        match qos {
            QoS::AtMostOnce => Ok(()),
            QoS::AtLeastOnce => {
                if !self.manual_acks {
                    let puback = PubAck::new(publish.pkid);
                    self.outgoing_puback(puback)?;
                }
                Ok(())
>>>>>>> 6c7bda79
            }
            QoS::ExactlyOnce => {
                let pkid = publish.pkid;
                let incoming = self
                    .incoming_pub
                    .get_mut(pkid as usize)
                    .ok_or(StateError::Unsolicited(pkid))?;
                *incoming = Some(pkid);

                if !self.manual_acks {
                    let pubrec = PubRec::new(pkid);
                    self.outgoing_pubrec(pubrec)?;
                }
            }
            _ => {}
        }

        Ok(())
    }

    fn handle_incoming_puback(&mut self, puback: &PubAck) -> Result<(), StateError> {
        let publish = self
            .outgoing_pub
            .get_mut(puback.pkid as usize)
            .ok_or(StateError::Unsolicited(puback.pkid))?;
        let v = match publish.take() {
            Some(_) => {
                self.inflight -= 1;
                Ok(())
            }
            None => {
                error!("Unsolicited puback packet: {:?}", puback.pkid);
                Err(StateError::Unsolicited(puback.pkid))
            }
        };

        if let Some(publish) = self.check_collision(puback.pkid) {
            self.outgoing_pub[publish.pkid as usize] = Some(publish.clone());
            self.inflight += 1;

            publish.write(&mut self.write)?;
            let event = Event::Outgoing(Outgoing::Publish(publish.pkid));
            self.events.push_back(event);
            self.collision_ping_count = 0;
        }

        v
    }

    fn handle_incoming_pubrec(&mut self, pubrec: &PubRec) -> Result<(), StateError> {
        let publish = self
            .outgoing_pub
            .get_mut(pubrec.pkid as usize)
            .ok_or(StateError::Unsolicited(pubrec.pkid))?;
        match publish.take() {
            Some(_) => {
                // NOTE: Inflight - 1 for qos2 in comp
                self.outgoing_rel[pubrec.pkid as usize] = Some(pubrec.pkid);
                PubRel::new(pubrec.pkid).write(&mut self.write)?;

                let event = Event::Outgoing(Outgoing::PubRel(pubrec.pkid));
                self.events.push_back(event);
                Ok(())
            }
            None => {
                error!("Unsolicited pubrec packet: {:?}", pubrec.pkid);
                Err(StateError::Unsolicited(pubrec.pkid))
            }
        }
    }

    fn handle_incoming_pubrel(&mut self, pubrel: &PubRel) -> Result<(), StateError> {
        let publish = self
            .incoming_pub
            .get_mut(pubrel.pkid as usize)
            .ok_or(StateError::Unsolicited(pubrel.pkid))?;
        match publish.take() {
            Some(_) => {
                PubComp::new(pubrel.pkid).write(&mut self.write)?;
                let event = Event::Outgoing(Outgoing::PubComp(pubrel.pkid));
                self.events.push_back(event);
                Ok(())
            }
            None => {
                error!("Unsolicited pubrel packet: {:?}", pubrel.pkid);
                Err(StateError::Unsolicited(pubrel.pkid))
            }
        }
    }

    fn handle_incoming_pubcomp(&mut self, pubcomp: &PubComp) -> Result<(), StateError> {
        if let Some(publish) = self.check_collision(pubcomp.pkid) {
            publish.write(&mut self.write)?;
            let event = Event::Outgoing(Outgoing::Publish(publish.pkid));
            self.events.push_back(event);
            self.collision_ping_count = 0;
        }

        let pubrel = self
            .outgoing_rel
            .get_mut(pubcomp.pkid as usize)
            .ok_or(StateError::Unsolicited(pubcomp.pkid))?;
        match pubrel.take() {
            Some(_) => {
                self.inflight -= 1;
                Ok(())
            }
            None => {
                error!("Unsolicited pubcomp packet: {:?}", pubcomp.pkid);
                Err(StateError::Unsolicited(pubcomp.pkid))
            }
        }
    }

    fn handle_incoming_pingresp(&mut self) -> Result<(), StateError> {
        self.await_pingresp = false;
        Ok(())
    }

    /// Adds next packet identifier to QoS 1 and 2 publish packets and returns
    /// it buy wrapping publish in packet
    fn outgoing_publish(&mut self, mut publish: Publish) -> Result<(), StateError> {
        if publish.qos != QoS::AtMostOnce {
            if publish.pkid == 0 {
                publish.pkid = self.next_pkid();
            }

            let pkid = publish.pkid;
            if self
                .outgoing_pub
                .get(publish.pkid as usize)
                .ok_or(StateError::Unsolicited(publish.pkid))?
                .is_some()
            {
                info!("Collision on packet id = {:?}", publish.pkid);
                self.collision = Some(publish);
                let event = Event::Outgoing(Outgoing::AwaitAck(pkid));
                self.events.push_back(event);
                return Ok(());
            }

            // if there is an existing publish at this pkid, this implies that broker hasn't acked this
            // packet yet. This error is possible only when broker isn't acking sequentially
            self.outgoing_pub[pkid as usize] = Some(publish.clone());
            self.inflight += 1;
        };

        debug!(
            "Publish. Topic = {}, Pkid = {:?}, Payload Size = {:?}",
            publish.topic,
            publish.pkid,
            publish.payload.len()
        );

        publish.write(&mut self.write)?;
        let event = Event::Outgoing(Outgoing::Publish(publish.pkid));
        self.events.push_back(event);
        Ok(())
    }

    fn outgoing_pubrel(&mut self, pubrel: PubRel) -> Result<(), StateError> {
        let pubrel = self.save_pubrel(pubrel)?;

        debug!("Pubrel. Pkid = {}", pubrel.pkid);
        PubRel::new(pubrel.pkid).write(&mut self.write)?;

        let event = Event::Outgoing(Outgoing::PubRel(pubrel.pkid));
        self.events.push_back(event);
        Ok(())
    }

    fn outgoing_puback(&mut self, puback: PubAck) -> Result<(), StateError> {
        puback.write(&mut self.write)?;
        let event = Event::Outgoing(Outgoing::PubAck(puback.pkid));
        self.events.push_back(event);
        Ok(())
    }

    fn outgoing_pubrec(&mut self, pubrec: PubRec) -> Result<(), StateError> {
        pubrec.write(&mut self.write)?;
        let event = Event::Outgoing(Outgoing::PubRec(pubrec.pkid));
        self.events.push_back(event);
        Ok(())
    }

    /// check when the last control packet/pingreq packet is received and return
    /// the status which tells if keep alive time has exceeded
    /// NOTE: status will be checked for zero keepalive times also
    fn outgoing_ping(&mut self) -> Result<(), StateError> {
        let elapsed_in = self.last_incoming.elapsed();
        let elapsed_out = self.last_outgoing.elapsed();

        if self.collision.is_some() {
            self.collision_ping_count += 1;
            if self.collision_ping_count >= 2 {
                return Err(StateError::CollisionTimeout);
            }
        }

        // raise error if last ping didn't receive ack
        if self.await_pingresp {
            return Err(StateError::AwaitPingResp);
        }

        self.await_pingresp = true;

        debug!(
            "Pingreq,
            last incoming packet before {} millisecs,
            last outgoing request before {} millisecs",
            elapsed_in.as_millis(),
            elapsed_out.as_millis()
        );

        PingReq.write(&mut self.write)?;
        let event = Event::Outgoing(Outgoing::PingReq);
        self.events.push_back(event);
        Ok(())
    }

    fn outgoing_subscribe(&mut self, mut subscription: Subscribe) -> Result<(), StateError> {
        if subscription.filters.is_empty() {
            return Err(StateError::EmptySubscription);
        }

        let pkid = self.next_pkid();
        subscription.pkid = pkid;

        debug!(
            "Subscribe. Topics = {:?}, Pkid = {:?}",
            subscription.filters, subscription.pkid
        );

        subscription.write(&mut self.write)?;
        let event = Event::Outgoing(Outgoing::Subscribe(subscription.pkid));
        self.events.push_back(event);
        Ok(())
    }

    fn outgoing_unsubscribe(&mut self, mut unsub: Unsubscribe) -> Result<(), StateError> {
        let pkid = self.next_pkid();
        unsub.pkid = pkid;

        debug!(
            "Unsubscribe. Topics = {:?}, Pkid = {:?}",
            unsub.topics, unsub.pkid
        );

        unsub.write(&mut self.write)?;
        let event = Event::Outgoing(Outgoing::Unsubscribe(unsub.pkid));
        self.events.push_back(event);
        Ok(())
    }

    fn outgoing_disconnect(&mut self) -> Result<(), StateError> {
        debug!("Disconnect");

        Disconnect.write(&mut self.write)?;
        let event = Event::Outgoing(Outgoing::Disconnect);
        self.events.push_back(event);
        Ok(())
    }

    fn check_collision(&mut self, pkid: u16) -> Option<Publish> {
        if let Some(publish) = &self.collision {
            if publish.pkid == pkid {
                return self.collision.take();
            }
        }

        None
    }

    fn save_pubrel(&mut self, mut pubrel: PubRel) -> Result<PubRel, StateError> {
        let pubrel = match pubrel.pkid {
            // consider PacketIdentifier(0) as uninitialized packets
            0 => {
                pubrel.pkid = self.next_pkid();
                pubrel
            }
            _ => pubrel,
        };

        self.outgoing_rel[pubrel.pkid as usize] = Some(pubrel.pkid);
        self.inflight += 1;
        Ok(pubrel)
    }

    /// http://stackoverflow.com/questions/11115364/mqtt-messageid-practical-implementation
    /// Packet ids are incremented till maximum set inflight messages and reset to 1 after that.
    ///
    fn next_pkid(&mut self) -> u16 {
        let next_pkid = self.last_pkid + 1;

        // When next packet id is at the edge of inflight queue,
        // set await flag. This instructs eventloop to stop
        // processing requests until all the inflight publishes
        // are acked
        if next_pkid == self.max_inflight {
            self.last_pkid = 0;
            return next_pkid;
        }

        self.last_pkid = next_pkid;
        next_pkid
    }
}

#[cfg(test)]
mod test {
    use super::{MqttState, StateError};
    use crate::mqttbytes::v4::*;
    use crate::mqttbytes::*;
    use crate::{Event, Incoming, Outgoing, Request};

    fn build_outgoing_publish(qos: QoS) -> Publish {
        let topic = "hello/world".to_owned();
        let payload = vec![1, 2, 3];

        let mut publish = Publish::new(topic, QoS::AtLeastOnce, payload);
        publish.qos = qos;
        publish
    }

    fn build_incoming_publish(qos: QoS, pkid: u16) -> Publish {
        let topic = "hello/world".to_owned();
        let payload = vec![1, 2, 3];

        let mut publish = Publish::new(topic, QoS::AtLeastOnce, payload);
        publish.pkid = pkid;
        publish.qos = qos;
        publish
    }

    fn build_mqttstate() -> MqttState {
        MqttState::new(100, false)
    }

    #[test]
    fn next_pkid_increments_as_expected() {
        let mut mqtt = build_mqttstate();

        for i in 1..=100 {
            let pkid = mqtt.next_pkid();

            // loops between 0-99. % 100 == 0 implies border
            let expected = i % 100;
            if expected == 0 {
                break;
            }

            assert_eq!(expected, pkid);
        }
    }

    #[test]
    fn outgoing_publish_should_set_pkid_and_add_publish_to_queue() {
        let mut mqtt = build_mqttstate();

        // QoS0 Publish
        let publish = build_outgoing_publish(QoS::AtMostOnce);

        // QoS 0 publish shouldn't be saved in queue
        mqtt.outgoing_publish(publish).unwrap();
        assert_eq!(mqtt.last_pkid, 0);
        assert_eq!(mqtt.inflight, 0);

        // QoS1 Publish
        let publish = build_outgoing_publish(QoS::AtLeastOnce);

        // Packet id should be set and publish should be saved in queue
        mqtt.outgoing_publish(publish.clone()).unwrap();
        assert_eq!(mqtt.last_pkid, 1);
        assert_eq!(mqtt.inflight, 1);

        // Packet id should be incremented and publish should be saved in queue
        mqtt.outgoing_publish(publish).unwrap();
        assert_eq!(mqtt.last_pkid, 2);
        assert_eq!(mqtt.inflight, 2);

        // QoS1 Publish
        let publish = build_outgoing_publish(QoS::ExactlyOnce);

        // Packet id should be set and publish should be saved in queue
        mqtt.outgoing_publish(publish.clone()).unwrap();
        assert_eq!(mqtt.last_pkid, 3);
        assert_eq!(mqtt.inflight, 3);

        // Packet id should be incremented and publish should be saved in queue
        mqtt.outgoing_publish(publish).unwrap();
        assert_eq!(mqtt.last_pkid, 4);
        assert_eq!(mqtt.inflight, 4);
    }

    #[test]
    fn incoming_publish_should_be_added_to_queue_correctly() {
        let mut mqtt = build_mqttstate();

        // QoS0, 1, 2 Publishes
        let publish1 = build_incoming_publish(QoS::AtMostOnce, 1);
        let publish2 = build_incoming_publish(QoS::AtLeastOnce, 2);
        let publish3 = build_incoming_publish(QoS::ExactlyOnce, 3);

        mqtt.handle_incoming_publish(&publish1).unwrap();
        mqtt.handle_incoming_publish(&publish2).unwrap();
        mqtt.handle_incoming_publish(&publish3).unwrap();

        let pkid = mqtt.incoming_pub[3].unwrap();

        // only qos2 publish should be add to queue
        assert_eq!(pkid, 3);
    }

    #[test]
    fn incoming_publish_should_be_acked() {
        let mut mqtt = build_mqttstate();

        // QoS0, 1, 2 Publishes
        let publish1 = build_incoming_publish(QoS::AtMostOnce, 1);
        let publish2 = build_incoming_publish(QoS::AtLeastOnce, 2);
        let publish3 = build_incoming_publish(QoS::ExactlyOnce, 3);

        mqtt.handle_incoming_publish(&publish1).unwrap();
        mqtt.handle_incoming_publish(&publish2).unwrap();
        mqtt.handle_incoming_publish(&publish3).unwrap();

        if let Event::Outgoing(Outgoing::PubAck(pkid)) = mqtt.events[0] {
            assert_eq!(pkid, 2);
        } else {
            panic!("missing puback");
        }

        if let Event::Outgoing(Outgoing::PubRec(pkid)) = mqtt.events[1] {
            assert_eq!(pkid, 3);
        } else {
            panic!("missing PubRec");
        }
    }

    #[test]
    fn incoming_publish_should_not_be_acked_with_manual_acks() {
        let mut mqtt = build_mqttstate();
        mqtt.manual_acks = true;

        // QoS0, 1, 2 Publishes
        let publish1 = build_incoming_publish(QoS::AtMostOnce, 1);
        let publish2 = build_incoming_publish(QoS::AtLeastOnce, 2);
        let publish3 = build_incoming_publish(QoS::ExactlyOnce, 3);

        mqtt.handle_incoming_publish(&publish1).unwrap();
        mqtt.handle_incoming_publish(&publish2).unwrap();
        mqtt.handle_incoming_publish(&publish3).unwrap();

        let pkid = mqtt.incoming_pub[3].unwrap();
        assert_eq!(pkid, 3);

        assert!(mqtt.events.is_empty());
    }

    #[test]
    fn incoming_qos2_publish_should_send_rec_to_network_and_publish_to_user() {
        let mut mqtt = build_mqttstate();
        let publish = build_incoming_publish(QoS::ExactlyOnce, 1);

        mqtt.handle_incoming_publish(&publish).unwrap();
        let packet = read(&mut mqtt.write, 10 * 1024).unwrap();
        match packet {
            Packet::PubRec(pubrec) => assert_eq!(pubrec.pkid, 1),
            _ => panic!("Invalid network request: {:?}", packet),
        }
    }

    #[test]
    fn incoming_puback_should_remove_correct_publish_from_queue() {
        let mut mqtt = build_mqttstate();

        let publish1 = build_outgoing_publish(QoS::AtLeastOnce);
        let publish2 = build_outgoing_publish(QoS::ExactlyOnce);

        mqtt.outgoing_publish(publish1).unwrap();
        mqtt.outgoing_publish(publish2).unwrap();
        assert_eq!(mqtt.inflight, 2);

        mqtt.handle_incoming_puback(&PubAck::new(1)).unwrap();
        assert_eq!(mqtt.inflight, 1);

        mqtt.handle_incoming_puback(&PubAck::new(2)).unwrap();
        assert_eq!(mqtt.inflight, 0);

        assert!(mqtt.outgoing_pub[1].is_none());
        assert!(mqtt.outgoing_pub[2].is_none());
    }

    #[test]
    fn incoming_puback_with_pkid_greater_than_max_inflight_should_be_handled_gracefully() {
        let mut mqtt = build_mqttstate();

        let got = mqtt.handle_incoming_puback(&PubAck::new(101)).unwrap_err();

        match got {
            StateError::Unsolicited(pkid) => assert_eq!(pkid, 101),
            e => panic!("Unexpected error: {}", e),
        }
    }

    #[test]
    fn incoming_pubrec_should_release_publish_from_queue_and_add_relid_to_rel_queue() {
        let mut mqtt = build_mqttstate();

        let publish1 = build_outgoing_publish(QoS::AtLeastOnce);
        let publish2 = build_outgoing_publish(QoS::ExactlyOnce);

        let _publish_out = mqtt.outgoing_publish(publish1);
        let _publish_out = mqtt.outgoing_publish(publish2);

        mqtt.handle_incoming_pubrec(&PubRec::new(2)).unwrap();
        assert_eq!(mqtt.inflight, 2);

        // check if the remaining element's pkid is 1
        let backup = mqtt.outgoing_pub[1].clone();
        assert_eq!(backup.unwrap().pkid, 1);

        // check if the qos2 element's release pkid is 2
        assert_eq!(mqtt.outgoing_rel[2].unwrap(), 2);
    }

    #[test]
    fn incoming_pubrec_should_send_release_to_network_and_nothing_to_user() {
        let mut mqtt = build_mqttstate();

        let publish = build_outgoing_publish(QoS::ExactlyOnce);
        mqtt.outgoing_publish(publish).unwrap();
        let packet = read(&mut mqtt.write, 10 * 1024).unwrap();
        match packet {
            Packet::Publish(publish) => assert_eq!(publish.pkid, 1),
            packet => panic!("Invalid network request: {:?}", packet),
        }

        mqtt.handle_incoming_pubrec(&PubRec::new(1)).unwrap();
        let packet = read(&mut mqtt.write, 10 * 1024).unwrap();
        match packet {
            Packet::PubRel(pubrel) => assert_eq!(pubrel.pkid, 1),
            packet => panic!("Invalid network request: {:?}", packet),
        }
    }

    #[test]
    fn incoming_pubrel_should_send_comp_to_network_and_nothing_to_user() {
        let mut mqtt = build_mqttstate();
        let publish = build_incoming_publish(QoS::ExactlyOnce, 1);

        mqtt.handle_incoming_publish(&publish).unwrap();
        let packet = read(&mut mqtt.write, 10 * 1024).unwrap();
        match packet {
            Packet::PubRec(pubrec) => assert_eq!(pubrec.pkid, 1),
            packet => panic!("Invalid network request: {:?}", packet),
        }

        mqtt.handle_incoming_pubrel(&PubRel::new(1)).unwrap();
        let packet = read(&mut mqtt.write, 10 * 1024).unwrap();
        match packet {
            Packet::PubComp(pubcomp) => assert_eq!(pubcomp.pkid, 1),
            packet => panic!("Invalid network request: {:?}", packet),
        }
    }

    #[test]
    fn incoming_pubcomp_should_release_correct_pkid_from_release_queue() {
        let mut mqtt = build_mqttstate();
        let publish = build_outgoing_publish(QoS::ExactlyOnce);

        mqtt.outgoing_publish(publish).unwrap();
        mqtt.handle_incoming_pubrec(&PubRec::new(1)).unwrap();

        mqtt.handle_incoming_pubcomp(&PubComp::new(1)).unwrap();
        assert_eq!(mqtt.inflight, 0);
    }

    #[test]
    fn outgoing_ping_handle_should_throw_errors_for_no_pingresp() {
        let mut mqtt = build_mqttstate();
        mqtt.outgoing_ping().unwrap();

        // network activity other than pingresp
        let publish = build_outgoing_publish(QoS::AtLeastOnce);
        mqtt.handle_outgoing_packet(Request::Publish(publish))
            .unwrap();
        mqtt.handle_incoming_packet(Incoming::PubAck(PubAck::new(1)))
            .unwrap();

        // should throw error because we didn't get pingresp for previous ping
        match mqtt.outgoing_ping() {
            Ok(_) => panic!("Should throw pingresp await error"),
            Err(StateError::AwaitPingResp) => (),
            Err(e) => panic!("Should throw pingresp await error. Error = {:?}", e),
        }
    }

    #[test]
    fn outgoing_ping_handle_should_succeed_if_pingresp_is_received() {
        let mut mqtt = build_mqttstate();

        // should ping
        mqtt.outgoing_ping().unwrap();
        mqtt.handle_incoming_packet(Incoming::PingResp).unwrap();

        // should ping
        mqtt.outgoing_ping().unwrap();
    }
}<|MERGE_RESOLUTION|>--- conflicted
+++ resolved
@@ -190,15 +190,7 @@
     /// Results in a publish notification in all the QoS cases. Replys with an ack
     /// in case of QoS1 and Replys rec in case of QoS while also storing the message
     fn handle_incoming_publish(&mut self, publish: &Publish) -> Result<(), StateError> {
-<<<<<<< HEAD
         match publish.qos {
-            QoS::AtLeastOnce if !self.manual_acks => {
-                let puback = PubAck::new(publish.pkid);
-                self.outgoing_puback(puback)?
-=======
-        let qos = publish.qos;
-
-        match qos {
             QoS::AtMostOnce => Ok(()),
             QoS::AtLeastOnce => {
                 if !self.manual_acks {
@@ -206,7 +198,6 @@
                     self.outgoing_puback(puback)?;
                 }
                 Ok(())
->>>>>>> 6c7bda79
             }
             QoS::ExactlyOnce => {
                 let pkid = publish.pkid;
